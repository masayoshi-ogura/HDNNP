# coding: utf-8

"""Wrapper class of ase.Atoms."""

from ase.calculators.singlepoint import SinglePointCalculator
import ase.io
import ase.neighborlist
import chainer
import chainer.functions as F
import numpy as np


class AtomicStructure(object):
    """Wrapper class of ase.Atoms."""
    def __init__(self, atoms):
        """
        | It wraps :obj:`ase.Atoms` object to define additional methods
          and attributes.
        | Before wrapping, it sorts atoms by element alphabetically.
        | It stores calculated neighbor information such as distance,
          indices.

        Args:
            atoms (~ase.Atoms): an object to wrap.
        """
        tags = atoms.get_chemical_symbols()
        deco = sorted([(tag, i) for i, tag in enumerate(tags)])
        indices = [i for tag, i in deco]
        self._atoms = atoms[indices]

        results = {}
<<<<<<< HEAD
        for key, value in atoms.get_calculator().results.items():
            if key in atoms.arrays:
                results[key] = value[indices]
            else:
                results[key] = value
        calc = SinglePointCalculator(self._atoms, **results)
        self._atoms.set_calculator(calc)
=======
        calculator = atoms.get_calculator()
        if calculator:
            for key, value in calculator.results.items():
                if key in ['energy', 'magmom', 'free_energy']:
                    results[key] = value
                else:
                    results[key] = np.array(value[indices], float)
        self._atoms.set_calculator(
            SinglePointCalculator(self._atoms, **results))
>>>>>>> 9f12eb33

        self._cache = {}

    def __getattr__(self, item):
        return getattr(self._atoms, item)

    def __getstate__(self):
        return self._atoms

    def __len__(self):
        return len(self._atoms)

    def __setstate__(self, state):
        self._atoms = state
        self._cache = {}

    @property
    def elements(self):
        """list [str]: Elements included in a cell."""
        return sorted(set(self._atoms.get_chemical_symbols()))

    def clear_cache(self, cutoff_distance=None):
        """Clear up cached neighbor information in this instance.

        Args:
            cutoff_distance (float, optional):
                It clears the corresponding cached data if specified,
                otherwise it clears all cached data.
        """
        if cutoff_distance:
            self._cache[cutoff_distance].clear()
        else:
            self._cache.clear()

    def get_neighbor_info(self, cutoff_distance, geometry_keys):
        """Calculate or return cached data.

        | If there is no cached data, calculate it as necessary.
        | The calculated result is cached, and retained unless
          you use :meth:`clear_cache` method.

        Args:
            cutoff_distance (float):
                It calculates the geometry for the neighboring atoms
                within this value of each atom in a cell.
            geometry_keys (list [str]):
                A list of atomic geometries to calculate between an atom
                and its neighboring atoms.

        Returns:
            Iterator [tuple]: Neighbor information required by
            ``geometry_keys`` for each atom in a cell.
        """
        ret = []
        for key in geometry_keys:
            if (cutoff_distance not in self._cache
                    or key not in self._cache[cutoff_distance]):
                if key in ['distance_vector', 'distance', 'neigh2elem',
                           'neigh2j']:
                    self._calculate_distance(cutoff_distance)
            ret.append(self._cache[cutoff_distance][key])
        for neighbor_info in zip(*ret):
            yield neighbor_info

    @classmethod
    def read_xyz(cls, file_path):
        """Read .xyz format file and make a list of instances.

        Parses .xyz format file using :func:`ase.io.iread` and wraps it
        by this class.

        Args:
            file_path (~pathlib.Path):
                File path to read atomic structures.

        Returns:
            list [AtomicStructure]: Initialized instances.
        """
        return [cls(atoms) for atoms
                in ase.io.iread(str(file_path), index=':', format='xyz')]

    def _calculate_distance(self, cutoff_distance):
        """Calculate distance to one neighboring atom and store indices
        of neighboring atoms."""
        symbols = self._atoms.get_chemical_symbols()
        elements = sorted(set(symbols))
        index_element_map = [elements.index(element) for element in symbols]

        i_list, j_list, D_list = ase.neighborlist.neighbor_list(
            'ijD', self._atoms, cutoff_distance)

        sort_indices = np.lexsort((j_list, i_list))
        i_list = i_list[sort_indices]
        j_list = j_list[sort_indices]
        D_list = D_list[sort_indices]
        elem_list = np.array([index_element_map[idx] for idx in j_list])

        i_indices = np.unique(i_list, return_index=True)[1]
        j_list = np.split(j_list, i_indices[1:])
        distance_vector = [chainer.Variable(r.astype(np.float32))
                           for r in np.split(D_list, i_indices[1:])]
        distance = [F.sqrt(F.sum(r**2, axis=1)) for r in distance_vector]
        elem_list = np.split(elem_list, i_indices[1:])

        neigh2j = []
        neigh2elem = []
        for j, elem in zip(j_list, elem_list):
            neigh2j.append(np.searchsorted(j, range(len(symbols))))
            neigh2elem.append(np.searchsorted(elem, range(len(elements))))

        self._cache[cutoff_distance] = {
            'distance_vector': distance_vector,
            'distance': distance,
            'neigh2elem': neigh2elem,
            'neigh2j': neigh2j,
            }<|MERGE_RESOLUTION|>--- conflicted
+++ resolved
@@ -29,25 +29,15 @@
         self._atoms = atoms[indices]
 
         results = {}
-<<<<<<< HEAD
-        for key, value in atoms.get_calculator().results.items():
-            if key in atoms.arrays:
-                results[key] = value[indices]
-            else:
-                results[key] = value
-        calc = SinglePointCalculator(self._atoms, **results)
-        self._atoms.set_calculator(calc)
-=======
         calculator = atoms.get_calculator()
         if calculator:
             for key, value in calculator.results.items():
-                if key in ['energy', 'magmom', 'free_energy']:
+                if key in atoms.arrays:
+                    results[key] = value[indices]
+                else:
                     results[key] = value
-                else:
-                    results[key] = np.array(value[indices], float)
         self._atoms.set_calculator(
             SinglePointCalculator(self._atoms, **results))
->>>>>>> 9f12eb33
 
         self._cache = {}
 
