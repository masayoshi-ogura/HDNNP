# -*- coding: utf-8 -*-

# define variables
from config import hp
from config import bool_

# import python modules
from time import time
from datetime import datetime
from mpi4py import MPI

# import own modules
from modules.generator import make_dataset
from modules.model import HDNNP

allcomm = MPI.COMM_WORLD
allrank = allcomm.Get_rank()
allsize = allcomm.Get_size()

if allrank == 0:
    datestr = datetime.now().strftime('%m%d-%H%M%S')
    file = open('progress-'+datestr+'.out', 'w')
    stime = time()

Es, Fs, Gs, dGs, nsample, ninput = make_dataset(allcomm, allrank, allsize)

if allrank == 0:
    file.write("""
Rc:   {}
eta:  {}
Rs:   {}
lam:  {}
zeta: {}
<<<<<<< HEAD
NN_figure:     {}x{}x{}
learning_rate: {}
mixing_beta:   {}
momentum:      {}
adam_beta1:    {}
adam_beta2:    {}
epsilon:       {}
natom:         {}
nepoch:        {}
nsample:       {}
ninput:        {}
batch_size:    {}
optimizer:     {}
activation:    {}
=======
NN_figure:           {}x{}x{}
learning_rate:       {}
learning_rate_decay: {}
mixing_beta:         {}
momentum:            {}
adam_beta1:          {}
adam_beta2:          {}
epsilon:             {}
nepoch:              {}
nsample:             {}
ninput:              {}
batch_size:          {}
batch_size_growth:   {}
optimizer:           {}
activation:          {}
>>>>>>> bc33f3e5

epoch          spent time     energy RMSE    force RMSE     RMSE
""".format(','.join(map(str, hp.Rcs)), ','.join(map(str, hp.etas)), ','.join(map(str, hp.Rss)),
           ','.join(map(str, hp.lams)), ','.join(map(str, hp.zetas)),
           ninput, 'x'.join(map(str, hp.hidden_layer)), 1,
<<<<<<< HEAD
           hp.learning_rate, hp.mixing_beta, hp.momentum, hp.adam_beta1, hp.adam_beta2, hp.epsilon,
           hp.natom, hp.nepoch, nsample, ninput, hp.batch_size,
=======
           hp.learning_rate, hp.learning_rate_decay, hp.mixing_beta,
           hp.momentum, hp.adam_beta1, hp.adam_beta2, hp.epsilon,
           hp.nepoch, nsample, ninput, hp.batch_size, hp.batch_size_growth,
>>>>>>> bc33f3e5
           hp.optimizer, hp.activation))
    file.flush()

# use only "natom" nodes for NN
allgroup = allcomm.Get_group()
NNcomm = allcomm.Create(allgroup.Incl(range(hp.natom)))
if allrank < hp.natom:
    NNrank = NNcomm.Get_rank()

    # initialize HDNNP
    hdnnp = HDNNP(NNcomm, NNrank, nsample, ninput)
    # load weight parameters when restart
    if bool_.LOAD_WEIGHT_PARAMS:
        hdnnp.load_w()
    else:
        hdnnp.sync_w()

    # training
    for m in range(hp.nepoch):
        hdnnp.training(m, Es, Fs, Gs, dGs)
        E_RMSE, F_RMSE, RMSE = hdnnp.calc_RMSE(m, Es, Fs, Gs, dGs)
        if allrank == 0:
            file.write('{:<14} {:<14.9f} {:<14.9f} {:<14.9f} {:<14.9f}\n'.format(m+1, time()-stime, E_RMSE, F_RMSE, RMSE))
            file.flush()

    # save
    if allrank == 0:
        file.close()
        if bool_.SAVE_WEIGHT_PARAMS:
            hdnnp.save_w(datestr)
        if bool_.SAVE_FIG:
            hdnnp.save_fig()<|MERGE_RESOLUTION|>--- conflicted
+++ resolved
@@ -31,22 +31,6 @@
 Rs:   {}
 lam:  {}
 zeta: {}
-<<<<<<< HEAD
-NN_figure:     {}x{}x{}
-learning_rate: {}
-mixing_beta:   {}
-momentum:      {}
-adam_beta1:    {}
-adam_beta2:    {}
-epsilon:       {}
-natom:         {}
-nepoch:        {}
-nsample:       {}
-ninput:        {}
-batch_size:    {}
-optimizer:     {}
-activation:    {}
-=======
 NN_figure:           {}x{}x{}
 learning_rate:       {}
 learning_rate_decay: {}
@@ -55,6 +39,7 @@
 adam_beta1:          {}
 adam_beta2:          {}
 epsilon:             {}
+natom:               {}
 nepoch:              {}
 nsample:             {}
 ninput:              {}
@@ -62,20 +47,14 @@
 batch_size_growth:   {}
 optimizer:           {}
 activation:          {}
->>>>>>> bc33f3e5
 
 epoch          spent time     energy RMSE    force RMSE     RMSE
 """.format(','.join(map(str, hp.Rcs)), ','.join(map(str, hp.etas)), ','.join(map(str, hp.Rss)),
            ','.join(map(str, hp.lams)), ','.join(map(str, hp.zetas)),
            ninput, 'x'.join(map(str, hp.hidden_layer)), 1,
-<<<<<<< HEAD
-           hp.learning_rate, hp.mixing_beta, hp.momentum, hp.adam_beta1, hp.adam_beta2, hp.epsilon,
-           hp.natom, hp.nepoch, nsample, ninput, hp.batch_size,
-=======
            hp.learning_rate, hp.learning_rate_decay, hp.mixing_beta,
            hp.momentum, hp.adam_beta1, hp.adam_beta2, hp.epsilon,
-           hp.nepoch, nsample, ninput, hp.batch_size, hp.batch_size_growth,
->>>>>>> bc33f3e5
+           hp.natom, hp.nepoch, nsample, ninput, hp.batch_size, hp.batch_size_growth,
            hp.optimizer, hp.activation))
     file.flush()
 
