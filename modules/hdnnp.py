# -*- coding: utf-8 -*-

# define variables
from config import mpi

# import python modules
from os import path
import numpy as np
import matplotlib.pyplot as plt
import chainer
import chainer.training.extensions as ext
import chainermn

# import own modules
from .data import AtomicStructureDataset
from .data import DataGenerator
from .preconditioning import PRECOND
from .model import SingleNNP, HDNNP
from .updater import HDUpdater
from .util import pprint, flatten_dict
from .extensions import Evaluator
from .extensions import set_logscale
from .extensions import scatterplot


def run(hp, out_dir, log):
    results = []
    # dataset and iterator
    precond = PRECOND[hp.preconditioning]()
    generator = DataGenerator(hp, precond)
    if hp.mode == 'training':
        precond.save(path.join(out_dir, 'preconditioning.npz'))
    for i, (dataset, elements) in enumerate(generator):
        # model and optimizer
        masters = chainer.ChainList(*[SingleNNP(hp, element) for element in elements])
        master_opt = chainermn.create_multi_node_optimizer(chainer.optimizers.Adam(hp.init_lr), mpi.chainer_comm)
        master_opt.setup(masters)
        master_opt.add_hook(chainer.optimizer_hooks.Lasso(hp.l1_norm))
        master_opt.add_hook(chainer.optimizer_hooks.WeightDecay(hp.l2_norm))

        for train, val, config, composition in dataset:
            train = chainermn.scatter_dataset(train, mpi.chainer_comm)
            val = chainermn.scatter_dataset(val, mpi.chainer_comm)

            train_iter = chainer.iterators.SerialIterator(train, hp.batch_size)
            val_iter = chainer.iterators.SerialIterator(val, hp.batch_size, repeat=False, shuffle=False)

            hdnnp = HDNNP(hp, composition)
            hdnnp.sync_param_with(masters)
            main_opt = chainermn.create_multi_node_optimizer(chainer.Optimizer(), mpi.chainer_comm)
            main_opt.setup(hdnnp)

            # updater and trainer
            updater = HDUpdater(iterator=train_iter, optimizer={'main': main_opt, 'master': master_opt}, device=mpi.gpu)
            trainer = chainer.training.Trainer(updater, (hp.epoch, 'epoch'), out=out_dir)

            # extensions
            log_name = '{}_cv_{}.log'.format(config, i) if hp.mode == 'cv' else '{}.log'.format(config)
            trainer.extend(ext.ExponentialShift('alpha', 1-hp.lr_decay, target=hp.final_lr, optimizer=master_opt))
<<<<<<< HEAD
            trainer.extend(chainermn.create_multi_node_evaluator(Evaluator(iterator=val_iter, target=hdnnp, device=mpi.gpu), mpi.chainer_comm))
            if mpi.rank == 0:
                trainer.extend(ext.LogReport(log_name=log_name))
                if log:
                    trainer.extend(ext.observe_lr('master', 'learning rate'))
                    trainer.extend(ext.PlotReport(['learning rate'], 'epoch',
                                                  file_name='learning_rate.png', marker=None, postprocess=set_logscale))
                    trainer.extend(ext.PlotReport(['main/tot_RMSE', 'validation/main/tot_RMSE'], 'epoch',
                                                  file_name='RMSE.png', marker=None, postprocess=set_logscale))
                    trainer.extend(ext.PrintReport(['epoch', 'iteration', 'main/RMSE', 'main/d_RMSE', 'main/tot_RMSE',
                                                    'validation/main/RMSE', 'validation/main/d_RMSE', 'validation/main/tot_RMSE']))
                    trainer.extend(scatterplot(hdnnp, val, config),
                                   trigger=chainer.training.triggers.MinValueTrigger(hp.metrics, (100, 'epoch')))
                    trainer.extend(ext.snapshot_object(masters, 'masters_snapshot_epoch_{.updater.epoch}.npz'), trigger=(100, 'epoch'))
=======
            trainer.extend(Evaluator(iterator=val_iter, target=hdnnp, device=mpi.gpu))
            trainer.extend(ext.LogReport(log_name=log_name))
            if log:
                trainer.extend(ext.observe_lr('master', 'learning rate'))
                trainer.extend(ext.PlotReport(['learning rate'], 'epoch',
                                              file_name='learning_rate.png', marker=None, postprocess=set_logscale))
                trainer.extend(ext.PlotReport(['main/tot_RMSE', 'validation/main/tot_RMSE'], 'epoch',
                                              file_name='{}_RMSE.png'.format(config), marker=None, postprocess=set_logscale))
                trainer.extend(ext.PrintReport(['epoch', 'iteration', 'main/RMSE', 'main/d_RMSE', 'main/tot_RMSE',
                                                'validation/main/RMSE', 'validation/main/d_RMSE', 'validation/main/tot_RMSE']))
                trainer.extend(scatterplot(hdnnp, val, config),
                               trigger=chainer.training.triggers.MinValueTrigger(hp.metrics, (100, 'epoch')))
                trainer.extend(ext.snapshot_object(masters, 'masters_snapshot_{}_epoch_{.updater.epoch}.npz'.format(config)), trigger=(100, 'epoch'))
>>>>>>> 3a1e7697

            trainer.run()
        results.append(flatten_dict(trainer.observation))

    # serialize
    if hp.mode == 'cv':
        result = {k: sum([r[k] for r in results]) / hp.kfold
                  for k in results[0].keys()}
        result['id'] = hp.id
    elif hp.mode == 'training':
        chainer.serializers.save_npz(path.join(out_dir, 'masters.npz'), masters)
        chainer.serializers.save_npz(path.join(out_dir, 'optimizer.npz'), master_opt)
        result, = results
    result['input'] = train._dataset._dataset.input.shape[2]
    result['sample'] = len(generator)
    return result


def test(hp, *args):
    if hp.mode == 'optimize':
        scale = optimize(hp, *args, save=False)
        hp.mode = 'phonon'
        phonon(hp, *args, save=False, scale=scale)
    elif hp.mode == 'phonon':
        phonon(hp, *args, save=True)


def optimize(hp, masters_path, *args, **kwargs):
    dirname, basename = path.split(masters_path)
    root, _ = path.splitext(basename)
    energy, force = predict(hp, masters_path, *args, **kwargs)
    nsample = len(energy)
    energy = energy.data.reshape(-1)
    force = np.sqrt((force.data**2).mean(axis=(1, 2)))
    x = np.linspace(0.9, 1.1, nsample)
    plt.plot(x, energy, label='energy')
    plt.plot(x, force, label='force')
    plt.legend()
    plt.savefig(path.join(dirname, 'optimization_{}.png'.format(root)))
    plt.close()
    pprint('energy-optimized lattice parameter: {}'.format(x[np.argmin(energy)]))
    pprint('force-optimized lattice parameter: {}'.format(x[np.argmin(force)]))
    scale = x[np.argmin(energy)]
    return scale


def phonon(hp, masters_path, *args, **kwargs):
    pprint('drawing phonon band structure ...')
    dirname, basename = path.split(masters_path)
    root, _ = path.splitext(basename)
    dataset, force = predict(hp, masters_path, *args, **kwargs)
    sets_of_forces = force.data
    phonon = dataset.phonopy
    phonon.set_forces(sets_of_forces)
    phonon.produce_force_constants()

    mesh = [8, 8, 8]
    point_symmetry = [[0.0, 0.0, 0.0],  # Gamma
                      [1.0/3, 1.0/3, 0.0],  # K
                      [0.5, 0.0, 0.0],  # M
                      [0.0, 0.0, 0.0],  # Gamma
                      [0.0, 0.0, 0.5],  # A
                      [1.0/3, 1.0/3, 0.5],  # H
                      [0.5, 0.0, 0.5],  # L
                      [0.0, 0.0, 0.5],  # A
                      ]
    labels = ['$\Gamma$', 'K', 'M', '$\Gamma$', 'A', 'H', 'L', 'A']
    points = 101
    bands = [np.concatenate([np.linspace(si, ei, points).reshape(-1, 1) for si, ei in zip(s, e)], axis=1)
             for s, e in zip(point_symmetry[:-1], point_symmetry[1:])]
    phonon.set_mesh(mesh)
    phonon.set_band_structure(bands, is_band_connection=True)
    plt = phonon.plot_band_structure(labels)
    ax = plt.gca()
    xticks = ax.get_xticks()

    # experimental result measured by IXS and Raman is obtained from
    # Phonon Dispersion Curves in Wurtzite-Structure GaN Determined by Inelastic X-Ray Scattering
    # PRL vol.86 #5 2001/1/29
    # @Gamma, Raman
    ax.scatter([xticks[0]]*6 + [xticks[3]]*6,
               [144.2, 533.5, 560.0, 569.2, 739.3, 746.6]*2,
               marker='o', s=50, facecolors='none', edgecolors='blue')
    # @Gamma, IXS
    ax.scatter([xticks[0]]*3 + [xticks[3]]*3,
               [329, 692, 729]*2,
               marker='o', s=50, facecolors='none', edgecolors='red')
    # @A, IXS
    ax.scatter([xticks[4]]*2 + [xticks[7]]*2,
               [231, 711]*2,
               marker='o', s=50, facecolors='none', edgecolors='red')
    # @M, IXS
    ax.scatter([xticks[2]]*5,
               [137, 184, 193, 238, 576],
               marker='o', s=50, facecolors='none', edgecolors='red')
    # @K, IXS
    ax.scatter([xticks[1]]*2,
               [215, 614],
               marker='o', s=50, facecolors='none', edgecolors='red')

    ax.grid(axis='x')
    plt.savefig(path.join(dirname, 'ph_band_HDNNP_{}.png'.format(root)))
    plt.close()


def predict(hp, masters_path, *args, **kwargs):
    dataset = AtomicStructureDataset(hp)
    dataset.load_poscar(*args, **kwargs)
    precond = PRECOND[hp.preconditioning]()
    precond.load(path.join(path.dirname(masters_path), 'preconditioning.npz'))
    precond.decompose(dataset)
    masters = chainer.ChainList(*[SingleNNP(hp, element) for element in set(dataset.composition.element)])
    chainer.serializers.load_npz(masters_path, masters)
    hdnnp = HDNNP(hp, dataset.composition)
    hdnnp.sync_param_with(masters)
    energy, force = hdnnp.predict(dataset.input, dataset.dinput)
    if hp.mode == 'optimize':
        return energy, force
    elif hp.mode == 'phonon':
        return dataset, force<|MERGE_RESOLUTION|>--- conflicted
+++ resolved
@@ -57,7 +57,6 @@
             # extensions
             log_name = '{}_cv_{}.log'.format(config, i) if hp.mode == 'cv' else '{}.log'.format(config)
             trainer.extend(ext.ExponentialShift('alpha', 1-hp.lr_decay, target=hp.final_lr, optimizer=master_opt))
-<<<<<<< HEAD
             trainer.extend(chainermn.create_multi_node_evaluator(Evaluator(iterator=val_iter, target=hdnnp, device=mpi.gpu), mpi.chainer_comm))
             if mpi.rank == 0:
                 trainer.extend(ext.LogReport(log_name=log_name))
@@ -66,27 +65,13 @@
                     trainer.extend(ext.PlotReport(['learning rate'], 'epoch',
                                                   file_name='learning_rate.png', marker=None, postprocess=set_logscale))
                     trainer.extend(ext.PlotReport(['main/tot_RMSE', 'validation/main/tot_RMSE'], 'epoch',
-                                                  file_name='RMSE.png', marker=None, postprocess=set_logscale))
+                                                  file_name='{}_RMSE.png'.format(config), marker=None, postprocess=set_logscale))
                     trainer.extend(ext.PrintReport(['epoch', 'iteration', 'main/RMSE', 'main/d_RMSE', 'main/tot_RMSE',
                                                     'validation/main/RMSE', 'validation/main/d_RMSE', 'validation/main/tot_RMSE']))
                     trainer.extend(scatterplot(hdnnp, val, config),
                                    trigger=chainer.training.triggers.MinValueTrigger(hp.metrics, (100, 'epoch')))
-                    trainer.extend(ext.snapshot_object(masters, 'masters_snapshot_epoch_{.updater.epoch}.npz'), trigger=(100, 'epoch'))
-=======
-            trainer.extend(Evaluator(iterator=val_iter, target=hdnnp, device=mpi.gpu))
-            trainer.extend(ext.LogReport(log_name=log_name))
-            if log:
-                trainer.extend(ext.observe_lr('master', 'learning rate'))
-                trainer.extend(ext.PlotReport(['learning rate'], 'epoch',
-                                              file_name='learning_rate.png', marker=None, postprocess=set_logscale))
-                trainer.extend(ext.PlotReport(['main/tot_RMSE', 'validation/main/tot_RMSE'], 'epoch',
-                                              file_name='{}_RMSE.png'.format(config), marker=None, postprocess=set_logscale))
-                trainer.extend(ext.PrintReport(['epoch', 'iteration', 'main/RMSE', 'main/d_RMSE', 'main/tot_RMSE',
-                                                'validation/main/RMSE', 'validation/main/d_RMSE', 'validation/main/tot_RMSE']))
-                trainer.extend(scatterplot(hdnnp, val, config),
-                               trigger=chainer.training.triggers.MinValueTrigger(hp.metrics, (100, 'epoch')))
-                trainer.extend(ext.snapshot_object(masters, 'masters_snapshot_{}_epoch_{.updater.epoch}.npz'.format(config)), trigger=(100, 'epoch'))
->>>>>>> 3a1e7697
+                    trainer.extend(ext.snapshot_object(masters, 'masters_snapshot_{}_epoch_{.updater.epoch}.npz'.format(config)),
+                                   trigger=(100, 'epoch'))
 
             trainer.run()
         results.append(flatten_dict(trainer.observation))
